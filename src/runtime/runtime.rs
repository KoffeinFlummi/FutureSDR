--- conflicted
+++ resolved
@@ -76,30 +76,18 @@
 impl<'a> Runtime<'a, SmolScheduler> {
     /// Constructs a new [Runtime] using [SmolScheduler::default()] for the [Scheduler].
     pub fn new() -> Self {
-<<<<<<< HEAD
-        runtime::init();
-        Runtime {
-            scheduler: SmolScheduler::default(),
-            control_port: ControlPort::new(),
-            _p: std::marker::PhantomData,
-        }
-=======
         Self::with_custom_routes(Router::new())
->>>>>>> 36b21ca0
     }
 
     /// Set custom routes for the control port Axum webserver
     pub fn with_custom_routes(routes: Router) -> Self {
         runtime::init();
-<<<<<<< HEAD
-=======
         let scheduler = SmolScheduler::default();
         let flowgraphs = Arc::new(Mutex::new(Slab::new()));
         let handle = RuntimeHandle {
             flowgraphs: flowgraphs.clone(),
             scheduler: Arc::new(scheduler.clone()),
         };
->>>>>>> 36b21ca0
         Runtime {
             scheduler,
             flowgraphs,
@@ -121,10 +109,7 @@
     /// Create Runtime
     pub fn new() -> Self {
         runtime::init();
-<<<<<<< HEAD
-=======
         let flowgraphs = Arc::new(Mutex::new(Slab::new()));
->>>>>>> 36b21ca0
         Runtime {
             scheduler: WasmScheduler,
             flowgraphs,
@@ -145,31 +130,19 @@
     /// Create a [Runtime] with a given [Scheduler]
     #[cfg(not(target_arch = "wasm32"))]
     pub fn with_scheduler(scheduler: S) -> Self {
-<<<<<<< HEAD
-        runtime::init();
-        Runtime {
-            scheduler,
-            control_port: ControlPort::new(),
-            _p: std::marker::PhantomData,
-        }
-=======
         Self::with_config(scheduler, Router::new())
->>>>>>> 36b21ca0
     }
 
     /// Create runtime with given scheduler and Axum routes
     #[cfg(not(target_arch = "wasm32"))]
     pub fn with_config(scheduler: S, routes: Router) -> Self {
         runtime::init();
-<<<<<<< HEAD
-=======
 
         let flowgraphs = Arc::new(Mutex::new(Slab::new()));
         let handle = RuntimeHandle {
             flowgraphs: flowgraphs.clone(),
             scheduler: Arc::new(scheduler.clone()),
         };
->>>>>>> 36b21ca0
         Runtime {
             scheduler,
             flowgraphs,
@@ -272,11 +245,6 @@
         handle.await
     }
 
-<<<<<<< HEAD
-    pub fn scheduler(&self) -> S {
-        self.scheduler.clone()
-    }
-=======
     /// Get the [`Scheduler`] that is associated with the [`Runtime`].
     pub fn scheduler(&self) -> S {
         self.scheduler.clone()
@@ -294,7 +262,6 @@
 #[async_trait]
 trait Spawn {
     async fn start(&self, fg: Flowgraph) -> FlowgraphHandle;
->>>>>>> 36b21ca0
 }
 
 #[async_trait]
