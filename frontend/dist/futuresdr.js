
let wasm;

const heap = new Array(32).fill(undefined);

heap.push(undefined, null, true, false);

function getObject(idx) { return heap[idx]; }

let heap_next = heap.length;

function dropObject(idx) {
    if (idx < 36) return;
    heap[idx] = heap_next;
    heap_next = idx;
}

function takeObject(idx) {
    const ret = getObject(idx);
    dropObject(idx);
    return ret;
}

function addHeapObject(obj) {
    if (heap_next === heap.length) heap.push(heap.length + 1);
    const idx = heap_next;
    heap_next = heap[idx];

    heap[idx] = obj;
    return idx;
}

function isLikeNone(x) {
    return x === undefined || x === null;
}

let cachedFloat64Memory0 = new Float64Array();

function getFloat64Memory0() {
    if (cachedFloat64Memory0.byteLength === 0) {
        cachedFloat64Memory0 = new Float64Array(wasm.memory.buffer);
    }
    return cachedFloat64Memory0;
}

let cachedInt32Memory0 = new Int32Array();

function getInt32Memory0() {
    if (cachedInt32Memory0.byteLength === 0) {
        cachedInt32Memory0 = new Int32Array(wasm.memory.buffer);
    }
    return cachedInt32Memory0;
}

const cachedTextDecoder = new TextDecoder('utf-8', { ignoreBOM: true, fatal: true });

cachedTextDecoder.decode();

let cachedUint8Memory0 = new Uint8Array();

function getUint8Memory0() {
    if (cachedUint8Memory0.byteLength === 0) {
        cachedUint8Memory0 = new Uint8Array(wasm.memory.buffer);
    }
    return cachedUint8Memory0;
}

function getStringFromWasm0(ptr, len) {
    return cachedTextDecoder.decode(getUint8Memory0().subarray(ptr, ptr + len));
}

let WASM_VECTOR_LEN = 0;

const cachedTextEncoder = new TextEncoder('utf-8');

const encodeString = (typeof cachedTextEncoder.encodeInto === 'function'
    ? function (arg, view) {
    return cachedTextEncoder.encodeInto(arg, view);
}
    : function (arg, view) {
    const buf = cachedTextEncoder.encode(arg);
    view.set(buf);
    return {
        read: arg.length,
        written: buf.length
    };
});

function passStringToWasm0(arg, malloc, realloc) {

    if (realloc === undefined) {
        const buf = cachedTextEncoder.encode(arg);
        const ptr = malloc(buf.length);
        getUint8Memory0().subarray(ptr, ptr + buf.length).set(buf);
        WASM_VECTOR_LEN = buf.length;
        return ptr;
    }

    let len = arg.length;
    let ptr = malloc(len);

    const mem = getUint8Memory0();

    let offset = 0;

    for (; offset < len; offset++) {
        const code = arg.charCodeAt(offset);
        if (code > 0x7F) break;
        mem[ptr + offset] = code;
    }

    if (offset !== len) {
        if (offset !== 0) {
            arg = arg.slice(offset);
        }
        ptr = realloc(ptr, len, len = offset + arg.length * 3);
        const view = getUint8Memory0().subarray(ptr + offset, ptr + len);
        const ret = encodeString(arg, view);

        offset += ret.written;
    }

    WASM_VECTOR_LEN = offset;
    return ptr;
}

function debugString(val) {
    // primitive types
    const type = typeof val;
    if (type == 'number' || type == 'boolean' || val == null) {
        return  `${val}`;
    }
    if (type == 'string') {
        return `"${val}"`;
    }
    if (type == 'symbol') {
        const description = val.description;
        if (description == null) {
            return 'Symbol';
        } else {
            return `Symbol(${description})`;
        }
    }
    if (type == 'function') {
        const name = val.name;
        if (typeof name == 'string' && name.length > 0) {
            return `Function(${name})`;
        } else {
            return 'Function';
        }
    }
    // objects
    if (Array.isArray(val)) {
        const length = val.length;
        let debug = '[';
        if (length > 0) {
            debug += debugString(val[0]);
        }
        for(let i = 1; i < length; i++) {
            debug += ', ' + debugString(val[i]);
        }
        debug += ']';
        return debug;
    }
    // Test for built-in
    const builtInMatches = /\[object ([^\]]+)\]/.exec(toString.call(val));
    let className;
    if (builtInMatches.length > 1) {
        className = builtInMatches[1];
    } else {
        // Failed to match the standard '[object ClassName]'
        return toString.call(val);
    }
    if (className == 'Object') {
        // we're a user defined class or Object
        // JSON.stringify avoids problems with cycles, and is generally much
        // easier than looping through ownProperties of `val`.
        try {
            return 'Object(' + JSON.stringify(val) + ')';
        } catch (_) {
            return 'Object';
        }
    }
    // errors
    if (val instanceof Error) {
        return `${val.name}: ${val.message}\n${val.stack}`;
    }
    // TODO we could test for more things here, like `Set`s and `Map`s.
    return className;
}

function makeClosure(arg0, arg1, dtor, f) {
    const state = { a: arg0, b: arg1, cnt: 1, dtor };
    const real = (...args) => {
        // First up with a closure we increment the internal reference
        // count. This ensures that the Rust closure environment won't
        // be deallocated while we're invoking it.
        state.cnt++;
        try {
            return f(state.a, state.b, ...args);
        } finally {
            if (--state.cnt === 0) {
                wasm.__wbindgen_export_2.get(state.dtor)(state.a, state.b);
                state.a = 0;

            }
        }
    };
    real.original = state;

    return real;
}
function __wbg_adapter_28(arg0, arg1, arg2) {
<<<<<<< HEAD
    wasm._dyn_core__ops__function__Fn__A____Output___R_as_wasm_bindgen__closure__WasmClosure___describe__invoke__hb056d2c864a2e104(arg0, arg1, addHeapObject(arg2));
}

function __wbg_adapter_31(arg0, arg1, arg2) {
    wasm._dyn_core__ops__function__Fn__A____Output___R_as_wasm_bindgen__closure__WasmClosure___describe__invoke__h2ec4fce63654ca2c(arg0, arg1, addHeapObject(arg2));
=======
    wasm._dyn_core__ops__function__Fn__A____Output___R_as_wasm_bindgen__closure__WasmClosure___describe__invoke__h6a73aa90edbc7d6e(arg0, arg1, addHeapObject(arg2));
}

function __wbg_adapter_31(arg0, arg1, arg2) {
    wasm._dyn_core__ops__function__Fn__A____Output___R_as_wasm_bindgen__closure__WasmClosure___describe__invoke__hbee011367acdf1d5(arg0, arg1, addHeapObject(arg2));
>>>>>>> a5bd40e1
}

function makeMutClosure(arg0, arg1, dtor, f) {
    const state = { a: arg0, b: arg1, cnt: 1, dtor };
    const real = (...args) => {
        // First up with a closure we increment the internal reference
        // count. This ensures that the Rust closure environment won't
        // be deallocated while we're invoking it.
        state.cnt++;
        const a = state.a;
        state.a = 0;
        try {
            return f(a, state.b, ...args);
        } finally {
            if (--state.cnt === 0) {
                wasm.__wbindgen_export_2.get(state.dtor)(a, state.b);

            } else {
                state.a = a;
            }
        }
    };
    real.original = state;

    return real;
}
function __wbg_adapter_34(arg0, arg1) {
<<<<<<< HEAD
    wasm._dyn_core__ops__function__FnMut_____Output___R_as_wasm_bindgen__closure__WasmClosure___describe__invoke__h9bf611682a6f27dd(arg0, arg1);
}

function __wbg_adapter_37(arg0, arg1) {
    wasm._dyn_core__ops__function__FnMut_____Output___R_as_wasm_bindgen__closure__WasmClosure___describe__invoke__he49bfd6b2d7c6299(arg0, arg1);
}

function __wbg_adapter_40(arg0, arg1, arg2) {
    wasm._dyn_core__ops__function__FnMut__A____Output___R_as_wasm_bindgen__closure__WasmClosure___describe__invoke__h4c2a51d095615684(arg0, arg1, addHeapObject(arg2));
}

function __wbg_adapter_47(arg0, arg1, arg2) {
    wasm._dyn_core__ops__function__FnMut__A____Output___R_as_wasm_bindgen__closure__WasmClosure___describe__invoke__hc73ad3e91577a51d(arg0, arg1, addHeapObject(arg2));
=======
    wasm._dyn_core__ops__function__FnMut_____Output___R_as_wasm_bindgen__closure__WasmClosure___describe__invoke__hcbee723522a5fdcb(arg0, arg1);
}

function __wbg_adapter_37(arg0, arg1) {
    wasm._dyn_core__ops__function__FnMut_____Output___R_as_wasm_bindgen__closure__WasmClosure___describe__invoke__h96631d0c9cb7e146(arg0, arg1);
}

function __wbg_adapter_40(arg0, arg1, arg2) {
    wasm._dyn_core__ops__function__FnMut__A____Output___R_as_wasm_bindgen__closure__WasmClosure___describe__invoke__h3657c2527eb96335(arg0, arg1, addHeapObject(arg2));
}

function __wbg_adapter_47(arg0, arg1, arg2) {
    wasm._dyn_core__ops__function__FnMut__A____Output___R_as_wasm_bindgen__closure__WasmClosure___describe__invoke__ha25b9a772df105a2(arg0, arg1, addHeapObject(arg2));
>>>>>>> a5bd40e1
}

/**
* @param {string} id
* @param {string} url
*/
export function add_flowgraph(id, url) {
    const ptr0 = passStringToWasm0(id, wasm.__wbindgen_malloc, wasm.__wbindgen_realloc);
    const len0 = WASM_VECTOR_LEN;
    const ptr1 = passStringToWasm0(url, wasm.__wbindgen_malloc, wasm.__wbindgen_realloc);
    const len1 = WASM_VECTOR_LEN;
    wasm.add_flowgraph(ptr0, len0, ptr1, len1);
}

function notDefined(what) { return () => { throw new Error(`${what} is not defined`); }; }
/**
* @param {string} id
* @param {string} url
* @param {number} block
* @param {number} callback
* @param {number} min
* @param {number} max
* @param {number} step
* @param {number} value
*/
export function add_slider_u32(id, url, block, callback, min, max, step, value) {
    const ptr0 = passStringToWasm0(id, wasm.__wbindgen_malloc, wasm.__wbindgen_realloc);
    const len0 = WASM_VECTOR_LEN;
    const ptr1 = passStringToWasm0(url, wasm.__wbindgen_malloc, wasm.__wbindgen_realloc);
    const len1 = WASM_VECTOR_LEN;
    wasm.add_slider_u32(ptr0, len0, ptr1, len1, block, callback, min, max, step, value);
}

let cachedFloat32Memory0 = new Float32Array();

function getFloat32Memory0() {
    if (cachedFloat32Memory0.byteLength === 0) {
        cachedFloat32Memory0 = new Float32Array(wasm.memory.buffer);
    }
    return cachedFloat32Memory0;
}

function passArrayF32ToWasm0(arg, malloc) {
    const ptr = malloc(arg.length * 4);
    getFloat32Memory0().set(arg, ptr / 4);
    WASM_VECTOR_LEN = arg.length;
    return ptr;
}
/**
* @param {string} id
* @param {string} url
* @param {number} min
* @param {number} max
*/
export function add_freq(id, url, min, max) {
    const ptr0 = passStringToWasm0(id, wasm.__wbindgen_malloc, wasm.__wbindgen_realloc);
    const len0 = WASM_VECTOR_LEN;
    const ptr1 = passStringToWasm0(url, wasm.__wbindgen_malloc, wasm.__wbindgen_realloc);
    const len1 = WASM_VECTOR_LEN;
    wasm.add_freq(ptr0, len0, ptr1, len1, min, max);
}

/**
* @param {string} id
* @param {string} url
* @param {number} min
* @param {number} max
*/
export function add_time(id, url, min, max) {
    const ptr0 = passStringToWasm0(id, wasm.__wbindgen_malloc, wasm.__wbindgen_realloc);
    const len0 = WASM_VECTOR_LEN;
    const ptr1 = passStringToWasm0(url, wasm.__wbindgen_malloc, wasm.__wbindgen_realloc);
    const len1 = WASM_VECTOR_LEN;
    wasm.add_time(ptr0, len0, ptr1, len1, min, max);
}

/**
* @param {string} id
*/
export function kitchen_sink(id) {
    const ptr0 = passStringToWasm0(id, wasm.__wbindgen_malloc, wasm.__wbindgen_realloc);
    const len0 = WASM_VECTOR_LEN;
    wasm.kitchen_sink(ptr0, len0);
}

/**
*/
export function futuresdr_init() {
    wasm.futuresdr_init();
}

function handleError(f, args) {
    try {
        return f.apply(this, args);
    } catch (e) {
        wasm.__wbindgen_exn_store(addHeapObject(e));
    }
}

let cachedUint32Memory0 = new Uint32Array();

function getUint32Memory0() {
    if (cachedUint32Memory0.byteLength === 0) {
        cachedUint32Memory0 = new Uint32Array(wasm.memory.buffer);
    }
    return cachedUint32Memory0;
}

function getArrayJsValueFromWasm0(ptr, len) {
    const mem = getUint32Memory0();
    const slice = mem.subarray(ptr / 4, ptr / 4 + len);
    const result = [];
    for (let i = 0; i < slice.length; i++) {
        result.push(takeObject(slice[i]));
    }
    return result;
}

function getArrayU8FromWasm0(ptr, len) {
    return getUint8Memory0().subarray(ptr / 1, ptr / 1 + len);
}

async function load(module, imports) {
    if (typeof Response === 'function' && module instanceof Response) {
        if (typeof WebAssembly.instantiateStreaming === 'function') {
            try {
                return await WebAssembly.instantiateStreaming(module, imports);

            } catch (e) {
                if (module.headers.get('Content-Type') != 'application/wasm') {
                    console.warn("`WebAssembly.instantiateStreaming` failed because your server does not serve wasm with `application/wasm` MIME type. Falling back to `WebAssembly.instantiate` which is slower. Original error:\n", e);

                } else {
                    throw e;
                }
            }
        }

        const bytes = await module.arrayBuffer();
        return await WebAssembly.instantiate(bytes, imports);

    } else {
        const instance = await WebAssembly.instantiate(module, imports);

        if (instance instanceof WebAssembly.Instance) {
            return { instance, module };

        } else {
            return instance;
        }
    }
}

function getImports() {
    const imports = {};
    imports.wbg = {};
    imports.wbg.__wbindgen_object_drop_ref = function(arg0) {
        takeObject(arg0);
    };
    imports.wbg.__wbg_mermaidinit_0ddcc7cba3e9a634 = typeof mermaid.init == 'function' ? mermaid.init : notDefined('mermaid.init');
    imports.wbg.__wbindgen_object_clone_ref = function(arg0) {
        const ret = getObject(arg0);
        return addHeapObject(ret);
    };
    imports.wbg.__wbindgen_number_get = function(arg0, arg1) {
        const obj = getObject(arg1);
        const ret = typeof(obj) === 'number' ? obj : undefined;
        getFloat64Memory0()[arg0 / 8 + 1] = isLikeNone(ret) ? 0 : ret;
        getInt32Memory0()[arg0 / 4 + 0] = !isLikeNone(ret);
    };
    imports.wbg.__wbindgen_cb_drop = function(arg0) {
        const obj = takeObject(arg0).original;
        if (obj.cnt-- == 1) {
            obj.a = 0;
            return true;
        }
        const ret = false;
        return ret;
    };
    imports.wbg.__wbindgen_string_new = function(arg0, arg1) {
        const ret = getStringFromWasm0(arg0, arg1);
        return addHeapObject(ret);
    };
    imports.wbg.__wbindgen_json_serialize = function(arg0, arg1) {
        const obj = getObject(arg1);
        const ret = JSON.stringify(obj === undefined ? null : obj);
        const ptr0 = passStringToWasm0(ret, wasm.__wbindgen_malloc, wasm.__wbindgen_realloc);
        const len0 = WASM_VECTOR_LEN;
        getInt32Memory0()[arg0 / 4 + 1] = len0;
        getInt32Memory0()[arg0 / 4 + 0] = ptr0;
    };
    imports.wbg.__wbg_getsamples_eada84f56f86cc20 = function(arg0) {
        const ret = get_samples();
        const ptr0 = passArrayF32ToWasm0(ret, wasm.__wbindgen_malloc);
        const len0 = WASM_VECTOR_LEN;
        getInt32Memory0()[arg0 / 4 + 1] = len0;
        getInt32Memory0()[arg0 / 4 + 0] = ptr0;
    };
    imports.wbg.__wbindgen_number_new = function(arg0) {
        const ret = arg0;
        return addHeapObject(ret);
    };
    imports.wbg.__wbg_new_abda76e883ba8a5f = function() {
        const ret = new Error();
        return addHeapObject(ret);
    };
    imports.wbg.__wbg_stack_658279fe44541cf6 = function(arg0, arg1) {
        const ret = getObject(arg1).stack;
        const ptr0 = passStringToWasm0(ret, wasm.__wbindgen_malloc, wasm.__wbindgen_realloc);
        const len0 = WASM_VECTOR_LEN;
        getInt32Memory0()[arg0 / 4 + 1] = len0;
        getInt32Memory0()[arg0 / 4 + 0] = ptr0;
    };
    imports.wbg.__wbg_error_f851667af71bcfc6 = function(arg0, arg1) {
        try {
            console.error(getStringFromWasm0(arg0, arg1));
        } finally {
            wasm.__wbindgen_free(arg0, arg1);
        }
    };
    imports.wbg.__wbg_clearTimeout_5b4145302d77e5f3 = typeof clearTimeout == 'function' ? clearTimeout : notDefined('clearTimeout');
    imports.wbg.__wbg_setTimeout_02c3975efb677088 = function() { return handleError(function (arg0, arg1) {
        const ret = setTimeout(getObject(arg0), arg1);
        return ret;
    }, arguments) };
    imports.wbg.__wbg_log_1f7f93998ab961f7 = function(arg0, arg1) {
        var v0 = getArrayJsValueFromWasm0(arg0, arg1).slice();
        wasm.__wbindgen_free(arg0, arg1 * 4);
        console.log(...v0);
    };
    imports.wbg.__wbg_warn_0b90a269a514ae1d = function(arg0, arg1) {
        var v0 = getArrayJsValueFromWasm0(arg0, arg1).slice();
        wasm.__wbindgen_free(arg0, arg1 * 4);
        console.warn(...v0);
    };
    imports.wbg.__wbindgen_string_get = function(arg0, arg1) {
        const obj = getObject(arg1);
        const ret = typeof(obj) === 'string' ? obj : undefined;
        var ptr0 = isLikeNone(ret) ? 0 : passStringToWasm0(ret, wasm.__wbindgen_malloc, wasm.__wbindgen_realloc);
        var len0 = WASM_VECTOR_LEN;
        getInt32Memory0()[arg0 / 4 + 1] = len0;
        getInt32Memory0()[arg0 / 4 + 0] = ptr0;
    };
    imports.wbg.__wbindgen_is_string = function(arg0) {
        const ret = typeof(getObject(arg0)) === 'string';
        return ret;
    };
    imports.wbg.__wbg_instanceof_Window_acc97ff9f5d2c7b4 = function(arg0) {
        let result;
        try {
            result = getObject(arg0) instanceof Window;
        } catch {
            result = false;
        }
        const ret = result;
        return ret;
    };
    imports.wbg.__wbg_wasClean_2af04e6cf2076497 = function(arg0) {
        const ret = getObject(arg0).wasClean;
        return ret;
    };
    imports.wbg.__wbg_code_24e161f043adce8a = function(arg0) {
        const ret = getObject(arg0).code;
        return ret;
    };
    imports.wbg.__wbg_reason_40159cc3d2fc655d = function(arg0, arg1) {
        const ret = getObject(arg1).reason;
        const ptr0 = passStringToWasm0(ret, wasm.__wbindgen_malloc, wasm.__wbindgen_realloc);
        const len0 = WASM_VECTOR_LEN;
        getInt32Memory0()[arg0 / 4 + 1] = len0;
        getInt32Memory0()[arg0 / 4 + 0] = ptr0;
    };
    imports.wbg.__wbg_body_3cb4b4042b9a632b = function(arg0) {
        const ret = getObject(arg0).body;
        return isLikeNone(ret) ? 0 : addHeapObject(ret);
    };
    imports.wbg.__wbg_createElement_976dbb84fe1661b5 = function() { return handleError(function (arg0, arg1, arg2) {
        const ret = getObject(arg0).createElement(getStringFromWasm0(arg1, arg2));
        return addHeapObject(ret);
    }, arguments) };
    imports.wbg.__wbg_createElementNS_1561aca8ee3693c0 = function() { return handleError(function (arg0, arg1, arg2, arg3, arg4) {
        const ret = getObject(arg0).createElementNS(arg1 === 0 ? undefined : getStringFromWasm0(arg1, arg2), getStringFromWasm0(arg3, arg4));
        return addHeapObject(ret);
    }, arguments) };
    imports.wbg.__wbg_createTextNode_300f845fab76642f = function(arg0, arg1, arg2) {
        const ret = getObject(arg0).createTextNode(getStringFromWasm0(arg1, arg2));
        return addHeapObject(ret);
    };
    imports.wbg.__wbg_querySelector_3628dc2c3319e7e0 = function() { return handleError(function (arg0, arg1, arg2) {
        const ret = getObject(arg0).querySelector(getStringFromWasm0(arg1, arg2));
        return isLikeNone(ret) ? 0 : addHeapObject(ret);
    }, arguments) };
    imports.wbg.__wbg_instanceof_Element_33bd126d58f2021b = function(arg0) {
        let result;
        try {
            result = getObject(arg0) instanceof Element;
        } catch {
            result = false;
        }
        const ret = result;
        return ret;
    };
    imports.wbg.__wbg_namespaceURI_e19c7be2c60e5b5c = function(arg0, arg1) {
        const ret = getObject(arg1).namespaceURI;
        var ptr0 = isLikeNone(ret) ? 0 : passStringToWasm0(ret, wasm.__wbindgen_malloc, wasm.__wbindgen_realloc);
        var len0 = WASM_VECTOR_LEN;
        getInt32Memory0()[arg0 / 4 + 1] = len0;
        getInt32Memory0()[arg0 / 4 + 0] = ptr0;
    };
    imports.wbg.__wbg_setclassName_ab2d02663db47af3 = function(arg0, arg1, arg2) {
        getObject(arg0).className = getStringFromWasm0(arg1, arg2);
    };
    imports.wbg.__wbg_clientWidth_999b9163952471ee = function(arg0) {
        const ret = getObject(arg0).clientWidth;
        return ret;
    };
    imports.wbg.__wbg_clientHeight_1fc8bff4acf145b1 = function(arg0) {
        const ret = getObject(arg0).clientHeight;
        return ret;
    };
    imports.wbg.__wbg_setinnerHTML_32081d8a164e6dc4 = function(arg0, arg1, arg2) {
        getObject(arg0).innerHTML = getStringFromWasm0(arg1, arg2);
    };
    imports.wbg.__wbg_removeAttribute_beaed7727852af78 = function() { return handleError(function (arg0, arg1, arg2) {
        getObject(arg0).removeAttribute(getStringFromWasm0(arg1, arg2));
    }, arguments) };
    imports.wbg.__wbg_setAttribute_d8436c14a59ab1af = function() { return handleError(function (arg0, arg1, arg2, arg3, arg4) {
        getObject(arg0).setAttribute(getStringFromWasm0(arg1, arg2), getStringFromWasm0(arg3, arg4));
    }, arguments) };
    imports.wbg.__wbg_target_bf704b7db7ad1387 = function(arg0) {
        const ret = getObject(arg0).target;
        return isLikeNone(ret) ? 0 : addHeapObject(ret);
    };
    imports.wbg.__wbg_cancelBubble_8c0bdf21c08f1717 = function(arg0) {
        const ret = getObject(arg0).cancelBubble;
        return ret;
    };
    imports.wbg.__wbg_addEventListener_1fc744729ac6dc27 = function() { return handleError(function (arg0, arg1, arg2, arg3, arg4) {
        getObject(arg0).addEventListener(getStringFromWasm0(arg1, arg2), getObject(arg3), getObject(arg4));
    }, arguments) };
    imports.wbg.__wbg_new_2d0053ee81e4dd2a = function() { return handleError(function () {
        const ret = new Headers();
        return addHeapObject(ret);
    }, arguments) };
    imports.wbg.__wbg_set_992c1d31586b2957 = function() { return handleError(function (arg0, arg1, arg2, arg3, arg4) {
        getObject(arg0).set(getStringFromWasm0(arg1, arg2), getStringFromWasm0(arg3, arg4));
    }, arguments) };
    imports.wbg.__wbg_width_2f4b0cbbf1c850d9 = function(arg0) {
        const ret = getObject(arg0).width;
        return ret;
    };
    imports.wbg.__wbg_setwidth_afb418d3fbf71ba7 = function(arg0, arg1) {
        getObject(arg0).width = arg1 >>> 0;
    };
    imports.wbg.__wbg_height_a81d308a000d91d0 = function(arg0) {
        const ret = getObject(arg0).height;
        return ret;
    };
    imports.wbg.__wbg_setheight_3eb8729b59493242 = function(arg0, arg1) {
        getObject(arg0).height = arg1 >>> 0;
    };
    imports.wbg.__wbg_getContext_4d5e97892c1b206a = function() { return handleError(function (arg0, arg1, arg2) {
        const ret = getObject(arg0).getContext(getStringFromWasm0(arg1, arg2));
        return isLikeNone(ret) ? 0 : addHeapObject(ret);
    }, arguments) };
    imports.wbg.__wbg_setchecked_f1e1f3e62cdca8e7 = function(arg0, arg1) {
        getObject(arg0).checked = arg1 !== 0;
    };
    imports.wbg.__wbg_value_b2a620d34c663701 = function(arg0, arg1) {
        const ret = getObject(arg1).value;
        const ptr0 = passStringToWasm0(ret, wasm.__wbindgen_malloc, wasm.__wbindgen_realloc);
        const len0 = WASM_VECTOR_LEN;
        getInt32Memory0()[arg0 / 4 + 1] = len0;
        getInt32Memory0()[arg0 / 4 + 0] = ptr0;
    };
    imports.wbg.__wbg_setvalue_e5b519cca37d82a7 = function(arg0, arg1, arg2) {
        getObject(arg0).value = getStringFromWasm0(arg1, arg2);
    };
    imports.wbg.__wbg_valueAsNumber_d1011876a20bdbc2 = function(arg0) {
        const ret = getObject(arg0).valueAsNumber;
        return ret;
    };
    imports.wbg.__wbg_value_ccb32485ee1b3928 = function(arg0, arg1) {
        const ret = getObject(arg1).value;
        const ptr0 = passStringToWasm0(ret, wasm.__wbindgen_malloc, wasm.__wbindgen_realloc);
        const len0 = WASM_VECTOR_LEN;
        getInt32Memory0()[arg0 / 4 + 1] = len0;
        getInt32Memory0()[arg0 / 4 + 0] = ptr0;
    };
    imports.wbg.__wbg_setvalue_df64bc6794c098f2 = function(arg0, arg1, arg2) {
        getObject(arg0).value = getStringFromWasm0(arg1, arg2);
    };
    imports.wbg.__wbg_key_ad4fc49423a94efa = function(arg0, arg1) {
        const ret = getObject(arg1).key;
        const ptr0 = passStringToWasm0(ret, wasm.__wbindgen_malloc, wasm.__wbindgen_realloc);
        const len0 = WASM_VECTOR_LEN;
        getInt32Memory0()[arg0 / 4 + 1] = len0;
        getInt32Memory0()[arg0 / 4 + 0] = ptr0;
    };
    imports.wbg.__wbg_data_7b1f01f4e6a64fbe = function(arg0) {
        const ret = getObject(arg0).data;
        return addHeapObject(ret);
    };
    imports.wbg.__wbg_parentElement_0cffb3ceb0f107bd = function(arg0) {
        const ret = getObject(arg0).parentElement;
        return isLikeNone(ret) ? 0 : addHeapObject(ret);
    };
    imports.wbg.__wbg_lastChild_a2f5ed739809bb31 = function(arg0) {
        const ret = getObject(arg0).lastChild;
        return isLikeNone(ret) ? 0 : addHeapObject(ret);
    };
    imports.wbg.__wbg_setnodeValue_4077cafeefd0725e = function(arg0, arg1, arg2) {
        getObject(arg0).nodeValue = arg1 === 0 ? undefined : getStringFromWasm0(arg1, arg2);
    };
    imports.wbg.__wbg_appendChild_e513ef0e5098dfdd = function() { return handleError(function (arg0, arg1) {
        const ret = getObject(arg0).appendChild(getObject(arg1));
        return addHeapObject(ret);
    }, arguments) };
    imports.wbg.__wbg_getRootNode_1ec3ce813f3b619c = function(arg0) {
        const ret = getObject(arg0).getRootNode();
        return addHeapObject(ret);
    };
    imports.wbg.__wbg_insertBefore_9f2d2defb9471006 = function() { return handleError(function (arg0, arg1, arg2) {
        const ret = getObject(arg0).insertBefore(getObject(arg1), getObject(arg2));
        return addHeapObject(ret);
    }, arguments) };
    imports.wbg.__wbg_removeChild_6751e9ca5d9aaf00 = function() { return handleError(function (arg0, arg1) {
        const ret = getObject(arg0).removeChild(getObject(arg1));
        return addHeapObject(ret);
    }, arguments) };
    imports.wbg.__wbg_newwithstrandinit_05d7180788420c40 = function() { return handleError(function (arg0, arg1, arg2) {
        const ret = new Request(getStringFromWasm0(arg0, arg1), getObject(arg2));
        return addHeapObject(ret);
    }, arguments) };
    imports.wbg.__wbg_instanceof_Response_eaa426220848a39e = function(arg0) {
        let result;
        try {
            result = getObject(arg0) instanceof Response;
        } catch {
            result = false;
        }
        const ret = result;
        return ret;
    };
    imports.wbg.__wbg_ok_b8130e51d893123a = function(arg0) {
        const ret = getObject(arg0).ok;
        return ret;
    };
    imports.wbg.__wbg_json_eb16b12f372e850c = function() { return handleError(function (arg0) {
        const ret = getObject(arg0).json();
        return addHeapObject(ret);
    }, arguments) };
    imports.wbg.__wbg_text_1169d752cc697903 = function() { return handleError(function (arg0) {
        const ret = getObject(arg0).text();
        return addHeapObject(ret);
    }, arguments) };
    imports.wbg.__wbg_instanceof_WebGlRenderingContext_09249c25390b881f = function(arg0) {
        let result;
        try {
            result = getObject(arg0) instanceof WebGLRenderingContext;
        } catch {
            result = false;
        }
        const ret = result;
        return ret;
    };
    imports.wbg.__wbg_bufferData_8a539db4cb5634b5 = function(arg0, arg1, arg2, arg3) {
        getObject(arg0).bufferData(arg1 >>> 0, getObject(arg2), arg3 >>> 0);
    };
    imports.wbg.__wbg_bufferData_a33528a74dd300f4 = function(arg0, arg1, arg2, arg3) {
        getObject(arg0).bufferData(arg1 >>> 0, getObject(arg2), arg3 >>> 0);
    };
    imports.wbg.__wbg_texImage2D_4cb921906eba60bf = function() { return handleError(function (arg0, arg1, arg2, arg3, arg4, arg5, arg6, arg7, arg8, arg9, arg10) {
        getObject(arg0).texImage2D(arg1 >>> 0, arg2, arg3, arg4, arg5, arg6, arg7 >>> 0, arg8 >>> 0, arg9 === 0 ? undefined : getArrayU8FromWasm0(arg9, arg10));
    }, arguments) };
    imports.wbg.__wbg_texSubImage2D_dadaa9777fd50388 = function() { return handleError(function (arg0, arg1, arg2, arg3, arg4, arg5, arg6, arg7, arg8, arg9, arg10) {
        getObject(arg0).texSubImage2D(arg1 >>> 0, arg2, arg3, arg4, arg5, arg6, arg7 >>> 0, arg8 >>> 0, arg9 === 0 ? undefined : getArrayU8FromWasm0(arg9, arg10));
    }, arguments) };
    imports.wbg.__wbg_attachShader_f4d51147351a1906 = function(arg0, arg1, arg2) {
        getObject(arg0).attachShader(getObject(arg1), getObject(arg2));
    };
    imports.wbg.__wbg_bindBuffer_8b5135aa633680f5 = function(arg0, arg1, arg2) {
        getObject(arg0).bindBuffer(arg1 >>> 0, getObject(arg2));
    };
    imports.wbg.__wbg_bindTexture_6f1dec563e82e818 = function(arg0, arg1, arg2) {
        getObject(arg0).bindTexture(arg1 >>> 0, getObject(arg2));
    };
    imports.wbg.__wbg_compileShader_22b038faa1f49857 = function(arg0, arg1) {
        getObject(arg0).compileShader(getObject(arg1));
    };
    imports.wbg.__wbg_createBuffer_6e747d928c9ba46d = function(arg0) {
        const ret = getObject(arg0).createBuffer();
        return isLikeNone(ret) ? 0 : addHeapObject(ret);
    };
    imports.wbg.__wbg_createProgram_1c5f8dffd1066e71 = function(arg0) {
        const ret = getObject(arg0).createProgram();
        return isLikeNone(ret) ? 0 : addHeapObject(ret);
    };
    imports.wbg.__wbg_createShader_4017d9fbc36659af = function(arg0, arg1) {
        const ret = getObject(arg0).createShader(arg1 >>> 0);
        return isLikeNone(ret) ? 0 : addHeapObject(ret);
    };
    imports.wbg.__wbg_createTexture_4ce49e8a8c655124 = function(arg0) {
        const ret = getObject(arg0).createTexture();
        return isLikeNone(ret) ? 0 : addHeapObject(ret);
    };
    imports.wbg.__wbg_drawArrays_c0dcb4151e0bf007 = function(arg0, arg1, arg2, arg3) {
        getObject(arg0).drawArrays(arg1 >>> 0, arg2, arg3);
    };
    imports.wbg.__wbg_drawElements_e09dbef58c8f099a = function(arg0, arg1, arg2, arg3, arg4) {
        getObject(arg0).drawElements(arg1 >>> 0, arg2, arg3 >>> 0, arg4);
    };
    imports.wbg.__wbg_enableVertexAttribArray_3d21f4936ad4a378 = function(arg0, arg1) {
        getObject(arg0).enableVertexAttribArray(arg1 >>> 0);
    };
    imports.wbg.__wbg_getAttribLocation_fcbe16b765cb1de0 = function(arg0, arg1, arg2, arg3) {
        const ret = getObject(arg0).getAttribLocation(getObject(arg1), getStringFromWasm0(arg2, arg3));
        return ret;
    };
    imports.wbg.__wbg_getUniformLocation_8e9cc276a231ddcd = function(arg0, arg1, arg2, arg3) {
        const ret = getObject(arg0).getUniformLocation(getObject(arg1), getStringFromWasm0(arg2, arg3));
        return isLikeNone(ret) ? 0 : addHeapObject(ret);
    };
    imports.wbg.__wbg_linkProgram_25cda5f9318ea316 = function(arg0, arg1) {
        getObject(arg0).linkProgram(getObject(arg1));
    };
    imports.wbg.__wbg_pixelStorei_bee1e2da4cb1115b = function(arg0, arg1, arg2) {
        getObject(arg0).pixelStorei(arg1 >>> 0, arg2);
    };
    imports.wbg.__wbg_shaderSource_a0001b8eab5d44f4 = function(arg0, arg1, arg2, arg3) {
        getObject(arg0).shaderSource(getObject(arg1), getStringFromWasm0(arg2, arg3));
    };
    imports.wbg.__wbg_texParameteri_1b210b807f1ea723 = function(arg0, arg1, arg2, arg3) {
        getObject(arg0).texParameteri(arg1 >>> 0, arg2 >>> 0, arg3);
    };
    imports.wbg.__wbg_uniform1f_f60e1072e28b8c49 = function(arg0, arg1, arg2) {
        getObject(arg0).uniform1f(getObject(arg1), arg2);
    };
    imports.wbg.__wbg_uniform1i_50124a48de1da66b = function(arg0, arg1, arg2) {
        getObject(arg0).uniform1i(getObject(arg1), arg2);
    };
    imports.wbg.__wbg_useProgram_156511a425feb519 = function(arg0, arg1) {
        getObject(arg0).useProgram(getObject(arg1));
    };
    imports.wbg.__wbg_vertexAttribPointer_63d2aef49627302b = function(arg0, arg1, arg2, arg3, arg4, arg5, arg6) {
        getObject(arg0).vertexAttribPointer(arg1 >>> 0, arg2, arg3 >>> 0, arg4 !== 0, arg5, arg6);
    };
    imports.wbg.__wbg_viewport_a93f3881c4202d5e = function(arg0, arg1, arg2, arg3, arg4) {
        getObject(arg0).viewport(arg1, arg2, arg3, arg4);
    };
    imports.wbg.__wbg_setonopen_9ce48dce57e549b5 = function(arg0, arg1) {
        getObject(arg0).onopen = getObject(arg1);
    };
    imports.wbg.__wbg_setonerror_02393260b3e29972 = function(arg0, arg1) {
        getObject(arg0).onerror = getObject(arg1);
    };
    imports.wbg.__wbg_setonclose_4ce49fd8fd7783fb = function(arg0, arg1) {
        getObject(arg0).onclose = getObject(arg1);
    };
    imports.wbg.__wbg_setonmessage_c5a806b62a0c5607 = function(arg0, arg1) {
        getObject(arg0).onmessage = getObject(arg1);
    };
    imports.wbg.__wbg_setbinaryType_ee55743ddf4beb37 = function(arg0, arg1) {
        getObject(arg0).binaryType = takeObject(arg1);
    };
    imports.wbg.__wbg_new_d29e507f6606de91 = function() { return handleError(function (arg0, arg1) {
        const ret = new WebSocket(getStringFromWasm0(arg0, arg1));
        return addHeapObject(ret);
    }, arguments) };
    imports.wbg.__wbg_close_45d053bea59e7746 = function() { return handleError(function (arg0) {
        getObject(arg0).close();
    }, arguments) };
    imports.wbg.__wbg_document_3ead31dbcad65886 = function(arg0) {
        const ret = getObject(arg0).document;
        return isLikeNone(ret) ? 0 : addHeapObject(ret);
    };
    imports.wbg.__wbg_cancelAnimationFrame_679ac3913d7f9b34 = function() { return handleError(function (arg0, arg1) {
        getObject(arg0).cancelAnimationFrame(arg1);
    }, arguments) };
    imports.wbg.__wbg_requestAnimationFrame_4181656476a7d86c = function() { return handleError(function (arg0, arg1) {
        const ret = getObject(arg0).requestAnimationFrame(getObject(arg1));
        return ret;
    }, arguments) };
    imports.wbg.__wbg_fetch_0fe04905cccfc2aa = function(arg0, arg1) {
        const ret = getObject(arg0).fetch(getObject(arg1));
        return addHeapObject(ret);
    };
    imports.wbg.__wbg_newnoargs_b5b063fc6c2f0376 = function(arg0, arg1) {
        const ret = new Function(getStringFromWasm0(arg0, arg1));
        return addHeapObject(ret);
    };
    imports.wbg.__wbg_get_765201544a2b6869 = function() { return handleError(function (arg0, arg1) {
        const ret = Reflect.get(getObject(arg0), getObject(arg1));
        return addHeapObject(ret);
    }, arguments) };
    imports.wbg.__wbg_call_97ae9d8645dc388b = function() { return handleError(function (arg0, arg1) {
        const ret = getObject(arg0).call(getObject(arg1));
        return addHeapObject(ret);
    }, arguments) };
    imports.wbg.__wbg_new_0b9bfdd97583284e = function() {
        const ret = new Object();
        return addHeapObject(ret);
    };
    imports.wbg.__wbg_instanceof_ArrayBuffer_e5e48f4762c5610b = function(arg0) {
        let result;
        try {
            result = getObject(arg0) instanceof ArrayBuffer;
        } catch {
            result = false;
        }
        const ret = result;
        return ret;
    };
    imports.wbg.__wbg_instanceof_Error_56b496a10a56de66 = function(arg0) {
        let result;
        try {
            result = getObject(arg0) instanceof Error;
        } catch {
            result = false;
        }
        const ret = result;
        return ret;
    };
    imports.wbg.__wbg_message_fe2af63ccc8985bc = function(arg0) {
        const ret = getObject(arg0).message;
        return addHeapObject(ret);
    };
    imports.wbg.__wbg_name_48eda3ae6aa697ca = function(arg0) {
        const ret = getObject(arg0).name;
        return addHeapObject(ret);
    };
    imports.wbg.__wbg_toString_73c9b562dccf34bd = function(arg0) {
        const ret = getObject(arg0).toString();
        return addHeapObject(ret);
    };
    imports.wbg.__wbg_valueOf_6b6effad03e5c546 = function(arg0) {
        const ret = getObject(arg0).valueOf();
        return ret;
    };
    imports.wbg.__wbg_is_40a66842732708e7 = function(arg0, arg1) {
        const ret = Object.is(getObject(arg0), getObject(arg1));
        return ret;
    };
    imports.wbg.__wbg_set_bf3f89b92d5a34bf = function() { return handleError(function (arg0, arg1, arg2) {
        const ret = Reflect.set(getObject(arg0), getObject(arg1), getObject(arg2));
        return ret;
    }, arguments) };
    imports.wbg.__wbg_buffer_3f3d764d4747d564 = function(arg0) {
        const ret = getObject(arg0).buffer;
        return addHeapObject(ret);
    };
    imports.wbg.__wbg_resolve_99fe17964f31ffc0 = function(arg0) {
        const ret = Promise.resolve(getObject(arg0));
        return addHeapObject(ret);
    };
    imports.wbg.__wbg_then_11f7a54d67b4bfad = function(arg0, arg1) {
        const ret = getObject(arg0).then(getObject(arg1));
        return addHeapObject(ret);
    };
    imports.wbg.__wbg_then_cedad20fbbd9418a = function(arg0, arg1, arg2) {
        const ret = getObject(arg0).then(getObject(arg1), getObject(arg2));
        return addHeapObject(ret);
    };
    imports.wbg.__wbg_self_6d479506f72c6a71 = function() { return handleError(function () {
        const ret = self.self;
        return addHeapObject(ret);
    }, arguments) };
    imports.wbg.__wbg_window_f2557cc78490aceb = function() { return handleError(function () {
        const ret = window.window;
        return addHeapObject(ret);
    }, arguments) };
    imports.wbg.__wbg_globalThis_7f206bda628d5286 = function() { return handleError(function () {
        const ret = globalThis.globalThis;
        return addHeapObject(ret);
    }, arguments) };
    imports.wbg.__wbg_global_ba75c50d1cf384f4 = function() { return handleError(function () {
        const ret = global.global;
        return addHeapObject(ret);
    }, arguments) };
    imports.wbg.__wbindgen_is_undefined = function(arg0) {
        const ret = getObject(arg0) === undefined;
        return ret;
    };
    imports.wbg.__wbg_new_8c3f0052272a457a = function(arg0) {
        const ret = new Uint8Array(getObject(arg0));
        return addHeapObject(ret);
    };
    imports.wbg.__wbg_set_83db9690f9353e79 = function(arg0, arg1, arg2) {
        getObject(arg0).set(getObject(arg1), arg2 >>> 0);
    };
    imports.wbg.__wbg_length_9e1ae1900cb0fbd5 = function(arg0) {
        const ret = getObject(arg0).length;
        return ret;
    };
    imports.wbg.__wbg_newwithbyteoffsetandlength_5540e144e9b8b907 = function(arg0, arg1, arg2) {
        const ret = new Uint16Array(getObject(arg0), arg1 >>> 0, arg2 >>> 0);
        return addHeapObject(ret);
    };
    imports.wbg.__wbg_new_63c07eb004403ec9 = function(arg0) {
        const ret = new Uint16Array(getObject(arg0));
        return addHeapObject(ret);
    };
    imports.wbg.__wbg_newwithbyteoffsetandlength_be22e5fcf4f69ab4 = function(arg0, arg1, arg2) {
        const ret = new Float32Array(getObject(arg0), arg1 >>> 0, arg2 >>> 0);
        return addHeapObject(ret);
    };
    imports.wbg.__wbg_new_4d6520efe4ca3e24 = function(arg0) {
        const ret = new Float32Array(getObject(arg0));
        return addHeapObject(ret);
    };
    imports.wbg.__wbg_buffer_c2f2c02f6aea0227 = function(arg0) {
        const ret = getObject(arg0).buffer;
        return addHeapObject(ret);
    };
    imports.wbg.__wbg_buffer_b645b35547e725e7 = function(arg0) {
        const ret = getObject(arg0).buffer;
        return addHeapObject(ret);
    };
    imports.wbg.__wbindgen_debug_string = function(arg0, arg1) {
        const ret = debugString(getObject(arg1));
        const ptr0 = passStringToWasm0(ret, wasm.__wbindgen_malloc, wasm.__wbindgen_realloc);
        const len0 = WASM_VECTOR_LEN;
        getInt32Memory0()[arg0 / 4 + 1] = len0;
        getInt32Memory0()[arg0 / 4 + 0] = ptr0;
    };
    imports.wbg.__wbindgen_throw = function(arg0, arg1) {
        throw new Error(getStringFromWasm0(arg0, arg1));
    };
    imports.wbg.__wbindgen_memory = function() {
        const ret = wasm.memory;
        return addHeapObject(ret);
    };
    imports.wbg.__wbindgen_closure_wrapper303 = function(arg0, arg1, arg2) {
        const ret = makeClosure(arg0, arg1, 9, __wbg_adapter_28);
        return addHeapObject(ret);
    };
    imports.wbg.__wbindgen_closure_wrapper545 = function(arg0, arg1, arg2) {
        const ret = makeClosure(arg0, arg1, 264, __wbg_adapter_31);
        return addHeapObject(ret);
    };
    imports.wbg.__wbindgen_closure_wrapper695 = function(arg0, arg1, arg2) {
        const ret = makeMutClosure(arg0, arg1, 297, __wbg_adapter_34);
        return addHeapObject(ret);
    };
    imports.wbg.__wbindgen_closure_wrapper722 = function(arg0, arg1, arg2) {
        const ret = makeMutClosure(arg0, arg1, 305, __wbg_adapter_37);
        return addHeapObject(ret);
    };
<<<<<<< HEAD
    imports.wbg.__wbindgen_closure_wrapper725 = function(arg0, arg1, arg2) {
        const ret = makeMutClosure(arg0, arg1, 305, __wbg_adapter_40);
        return addHeapObject(ret);
    };
    imports.wbg.__wbindgen_closure_wrapper727 = function(arg0, arg1, arg2) {
        const ret = makeMutClosure(arg0, arg1, 305, __wbg_adapter_40);
        return addHeapObject(ret);
    };
    imports.wbg.__wbindgen_closure_wrapper729 = function(arg0, arg1, arg2) {
=======
    imports.wbg.__wbindgen_closure_wrapper724 = function(arg0, arg1, arg2) {
        const ret = makeMutClosure(arg0, arg1, 305, __wbg_adapter_40);
        return addHeapObject(ret);
    };
    imports.wbg.__wbindgen_closure_wrapper726 = function(arg0, arg1, arg2) {
        const ret = makeMutClosure(arg0, arg1, 305, __wbg_adapter_40);
        return addHeapObject(ret);
    };
    imports.wbg.__wbindgen_closure_wrapper728 = function(arg0, arg1, arg2) {
>>>>>>> a5bd40e1
        const ret = makeMutClosure(arg0, arg1, 305, __wbg_adapter_40);
        return addHeapObject(ret);
    };
    imports.wbg.__wbindgen_closure_wrapper790 = function(arg0, arg1, arg2) {
        const ret = makeMutClosure(arg0, arg1, 339, __wbg_adapter_47);
        return addHeapObject(ret);
    };

    return imports;
}

function initMemory(imports, maybe_memory) {

}

function finalizeInit(instance, module) {
    wasm = instance.exports;
    init.__wbindgen_wasm_module = module;
    cachedFloat32Memory0 = new Float32Array();
    cachedFloat64Memory0 = new Float64Array();
    cachedInt32Memory0 = new Int32Array();
    cachedUint32Memory0 = new Uint32Array();
    cachedUint8Memory0 = new Uint8Array();

    wasm.__wbindgen_start();
    return wasm;
}

function initSync(module) {
    const imports = getImports();

    initMemory(imports);

    if (!(module instanceof WebAssembly.Module)) {
        module = new WebAssembly.Module(module);
    }

    const instance = new WebAssembly.Instance(module, imports);

    return finalizeInit(instance, module);
}

async function init(input) {
    if (typeof input === 'undefined') {
        input = new URL('futuresdr_bg.wasm', import.meta.url);
    }
    const imports = getImports();

    if (typeof input === 'string' || (typeof Request === 'function' && input instanceof Request) || (typeof URL === 'function' && input instanceof URL)) {
        input = fetch(input);
    }

    initMemory(imports);

    const { instance, module } = await load(await input, imports);

    return finalizeInit(instance, module);
}

export { initSync }
export default init;<|MERGE_RESOLUTION|>--- conflicted
+++ resolved
@@ -211,19 +211,11 @@
     return real;
 }
 function __wbg_adapter_28(arg0, arg1, arg2) {
-<<<<<<< HEAD
-    wasm._dyn_core__ops__function__Fn__A____Output___R_as_wasm_bindgen__closure__WasmClosure___describe__invoke__hb056d2c864a2e104(arg0, arg1, addHeapObject(arg2));
-}
-
-function __wbg_adapter_31(arg0, arg1, arg2) {
-    wasm._dyn_core__ops__function__Fn__A____Output___R_as_wasm_bindgen__closure__WasmClosure___describe__invoke__h2ec4fce63654ca2c(arg0, arg1, addHeapObject(arg2));
-=======
     wasm._dyn_core__ops__function__Fn__A____Output___R_as_wasm_bindgen__closure__WasmClosure___describe__invoke__h6a73aa90edbc7d6e(arg0, arg1, addHeapObject(arg2));
 }
 
 function __wbg_adapter_31(arg0, arg1, arg2) {
     wasm._dyn_core__ops__function__Fn__A____Output___R_as_wasm_bindgen__closure__WasmClosure___describe__invoke__hbee011367acdf1d5(arg0, arg1, addHeapObject(arg2));
->>>>>>> a5bd40e1
 }
 
 function makeMutClosure(arg0, arg1, dtor, f) {
@@ -251,21 +243,6 @@
     return real;
 }
 function __wbg_adapter_34(arg0, arg1) {
-<<<<<<< HEAD
-    wasm._dyn_core__ops__function__FnMut_____Output___R_as_wasm_bindgen__closure__WasmClosure___describe__invoke__h9bf611682a6f27dd(arg0, arg1);
-}
-
-function __wbg_adapter_37(arg0, arg1) {
-    wasm._dyn_core__ops__function__FnMut_____Output___R_as_wasm_bindgen__closure__WasmClosure___describe__invoke__he49bfd6b2d7c6299(arg0, arg1);
-}
-
-function __wbg_adapter_40(arg0, arg1, arg2) {
-    wasm._dyn_core__ops__function__FnMut__A____Output___R_as_wasm_bindgen__closure__WasmClosure___describe__invoke__h4c2a51d095615684(arg0, arg1, addHeapObject(arg2));
-}
-
-function __wbg_adapter_47(arg0, arg1, arg2) {
-    wasm._dyn_core__ops__function__FnMut__A____Output___R_as_wasm_bindgen__closure__WasmClosure___describe__invoke__hc73ad3e91577a51d(arg0, arg1, addHeapObject(arg2));
-=======
     wasm._dyn_core__ops__function__FnMut_____Output___R_as_wasm_bindgen__closure__WasmClosure___describe__invoke__hcbee723522a5fdcb(arg0, arg1);
 }
 
@@ -279,7 +256,6 @@
 
 function __wbg_adapter_47(arg0, arg1, arg2) {
     wasm._dyn_core__ops__function__FnMut__A____Output___R_as_wasm_bindgen__closure__WasmClosure___describe__invoke__ha25b9a772df105a2(arg0, arg1, addHeapObject(arg2));
->>>>>>> a5bd40e1
 }
 
 /**
@@ -1028,17 +1004,6 @@
         const ret = makeMutClosure(arg0, arg1, 305, __wbg_adapter_37);
         return addHeapObject(ret);
     };
-<<<<<<< HEAD
-    imports.wbg.__wbindgen_closure_wrapper725 = function(arg0, arg1, arg2) {
-        const ret = makeMutClosure(arg0, arg1, 305, __wbg_adapter_40);
-        return addHeapObject(ret);
-    };
-    imports.wbg.__wbindgen_closure_wrapper727 = function(arg0, arg1, arg2) {
-        const ret = makeMutClosure(arg0, arg1, 305, __wbg_adapter_40);
-        return addHeapObject(ret);
-    };
-    imports.wbg.__wbindgen_closure_wrapper729 = function(arg0, arg1, arg2) {
-=======
     imports.wbg.__wbindgen_closure_wrapper724 = function(arg0, arg1, arg2) {
         const ret = makeMutClosure(arg0, arg1, 305, __wbg_adapter_40);
         return addHeapObject(ret);
@@ -1048,7 +1013,6 @@
         return addHeapObject(ret);
     };
     imports.wbg.__wbindgen_closure_wrapper728 = function(arg0, arg1, arg2) {
->>>>>>> a5bd40e1
         const ret = makeMutClosure(arg0, arg1, 305, __wbg_adapter_40);
         return addHeapObject(ret);
     };
