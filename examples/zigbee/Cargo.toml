[package]
name = "zigbee"
version = "0.0.1"
edition = "2021"
default-run = "rx"

[workspace]

[lib]
crate-type = ["cdylib", "rlib"]

[[bin]]
name = "rx"
path = "src/bin/rx.rs"

[[bin]]
name = "trx"
path = "src/bin/trx.rs"

[[bin]]
name = "tx"
path = "src/bin/tx.rs"

[[bin]]
<<<<<<< HEAD
name = "uav"
path = "src/bin/uav.rs"
=======
name = "aaronia_rx"
path = "src/bin/aaronia_rx.rs"
required-features = ["aaronia"]

[[bin]]
name = "aaronia_tx"
path = "src/bin/aaronia_tx.rs"
required-features = ["aaronia"]

[features]
default = []
aaronia = ["futuresdr/aaronia"]
>>>>>>> a5bd40e1

[dependencies]
env_logger = "0.9.0"
futures = "0.3.21"

[target.'cfg(not(target_arch = "wasm32"))'.dependencies]
clap = { version = "4.0.19", features = ["derive"] }
futuresdr = { path = "../..", features = ["soapy"] }

[target.'cfg(target_arch = "wasm32")'.dependencies]
console_error_panic_hook = "0.1.6"
futuresdr = { path = "../.." }
wasm-bindgen = "0.2.79"
wasm-bindgen-futures = "0.4.29"<|MERGE_RESOLUTION|>--- conflicted
+++ resolved
@@ -22,10 +22,6 @@
 path = "src/bin/tx.rs"
 
 [[bin]]
-<<<<<<< HEAD
-name = "uav"
-path = "src/bin/uav.rs"
-=======
 name = "aaronia_rx"
 path = "src/bin/aaronia_rx.rs"
 required-features = ["aaronia"]
@@ -35,10 +31,13 @@
 path = "src/bin/aaronia_tx.rs"
 required-features = ["aaronia"]
 
+[[bin]]
+name = "uav"
+path = "src/bin/uav.rs"
+
 [features]
 default = []
 aaronia = ["futuresdr/aaronia"]
->>>>>>> a5bd40e1
 
 [dependencies]
 env_logger = "0.9.0"
