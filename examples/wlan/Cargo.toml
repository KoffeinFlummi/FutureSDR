[package]
name = "wlan"
version = "0.1.0"
edition = "2021"
default-run = "loopback"

[workspace]

[[bin]]
name = "rx"
path = "src/bin/rx.rs"

[[bin]]
name = "loopback"
path = "src/bin/loopback.rs"

[[bin]]
name = "tx"
path = "src/bin/tx.rs"

[[bin]]
<<<<<<< HEAD
name = "uav"
path = "src/bin/uav.rs"
=======
name = "aaronia"
path = "src/bin/aaronia.rs"
required-features = ["aaronia"]

[features]
default = []
aaronia = ["futuresdr/aaronia"]
>>>>>>> a5bd40e1

[dependencies]
clap = { version = "4.0.19", features = ["derive"] }
crc32fast = "1.3.2"
futuresdr = { path = "../..", features = ["soapy"] }
rand = "0.8.5"
rand_distr = "0.4.3"<|MERGE_RESOLUTION|>--- conflicted
+++ resolved
@@ -19,18 +19,17 @@
 path = "src/bin/tx.rs"
 
 [[bin]]
-<<<<<<< HEAD
-name = "uav"
-path = "src/bin/uav.rs"
-=======
 name = "aaronia"
 path = "src/bin/aaronia.rs"
 required-features = ["aaronia"]
 
+[[bin]]
+name = "uav"
+path = "src/bin/uav.rs"
+
 [features]
 default = []
 aaronia = ["futuresdr/aaronia"]
->>>>>>> a5bd40e1
 
 [dependencies]
 clap = { version = "4.0.19", features = ["derive"] }
